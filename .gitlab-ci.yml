--- conflicted
+++ resolved
@@ -193,11 +193,7 @@
     - cargo run -p build-scripts --bin package --
       --version ${VERSION}
       --target ${TARGET}
-<<<<<<< HEAD
-      --features cirrus-desktop-ui,cirrus-self,restigo
-=======
-      --download-restic
->>>>>>> 711ca279
+      --features restigo
   artifacts:
     paths:
       - public
