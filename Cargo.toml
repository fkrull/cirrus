--- conflicted
+++ resolved
@@ -36,17 +36,9 @@
 tracing-subscriber = { version = "0.3.5", default-features = false, features = ["fmt", "ansi", "registry", "local-time", "tracing-log"] }
 time = { version = "0.3.5", features = ["macros"] }
 events = { version = "0.2.0", path = "events" }
-<<<<<<< HEAD
-futures = "0.3.24"
+futures = "0.3.25"
 tokio = { version = "1.21.2", features = ["rt-multi-thread", "macros"] }
 rusqlite = "0.28.0"
-=======
-futures = "0.3.25"
-
-[dependencies.tokio]
-version = "1.0.0"
-features = ["signal", "rt-multi-thread"]
->>>>>>> a9eef872
 
 [features]
 # enables the CLI flag for bundled restic as well as the behavior to handle it, i.e. running restic from next to the
