--- conflicted
+++ resolved
@@ -46,11 +46,7 @@
 # bundle restic on its own.
 bundled-restic-support = []
 
-<<<<<<< HEAD
 # Link all of restic so that restic can be run by running the main binary with a specific environment variable set.
 internal-restic = ["bundled-restic-support", "restigo"]
 
-default = ["cirrus-core/keyring", "cirrus-self", "cirrus-desktop-ui", "bundled-restic-support"]
-=======
-default = ["cirrus-core/keyring", "cirrus-self", "cirrus-desktop-ui"]
->>>>>>> a5d2cdf0
+default = ["cirrus-core/keyring", "cirrus-self", "cirrus-desktop-ui"]