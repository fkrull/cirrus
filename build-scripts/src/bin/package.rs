--- conflicted
+++ resolved
@@ -45,8 +45,6 @@
         )?;
     }
 
-<<<<<<< HEAD
-=======
     // get restic
     if args.download_restic {
         let restic_target = restic_bin::TargetConfig::from_triple(&target)?;
@@ -56,7 +54,6 @@
         )?;
     }
 
->>>>>>> 52ae1808
     // build package
     mkdir_p("public")?;
     let pkg_filename = format!("cirrus_{}.zip", target);
