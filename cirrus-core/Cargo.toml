--- conflicted
+++ resolved
@@ -6,17 +6,9 @@
 
 [dependencies]
 eyre = "0.6.1"
-<<<<<<< HEAD
 schedule-dsl = { path = "../schedule-dsl", features = ["serde", "time"] }
 keyring = { version = "1.0.0", optional = true }
-serde = { version = "1.0.110", features = ["derive"] }
-=======
-futures = "0.3.25"
-schedule-dsl = { path = "../schedule-dsl", features = ["serde", "time"] }
-keyring = { version = "1.0.0", optional = true }
-log = "0.4.8"
 serde = { version = "1.0.147", features = ["derive"] }
->>>>>>> a9eef872
 thiserror = "1.0.20"
 toml = "0.5.6"
 time = { version = "0.3.7", features = ["local-offset"] }
