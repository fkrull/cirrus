[package]
name = "cirrus-core"
version = "0.1.0"
authors = ["Felix Krull <f_krull@gmx.de>"]
edition = "2021"

[dependencies]
eyre = "0.6.1"
schedule-dsl = { path = "../schedule-dsl", features = ["serde", "time"] }
keyring = { version = "1.0.0", optional = true }
serde = { version = "1.0.147", features = ["derive"] }
thiserror = "1.0.20"
toml = "0.5.6"
time = { version = "0.3.7", features = ["local-offset"] }
<<<<<<< HEAD
libc = "0.2.135"
tokio = { version = "1.21.2", features = ["fs", "process", "io-util", "macros", "time"] }
=======
libc = "0.2.137"
tokio = { version = "1.21.2", features = ["fs", "process", "io-util", "macros"] }
>>>>>>> 16f091cf
tracing = "0.1.37"

[target.'cfg(windows)'.dependencies]
winapi = { version = "0.3.9", features = ["winbase"] }
atty = "0.2.14"

[dev-dependencies]
maplit = "1.0.2"
serde_json = "1.0.87"
tempfile = "3.2.0"
time = { version = "0.3.7", features = ["parsing"] }<|MERGE_RESOLUTION|>--- conflicted
+++ resolved
@@ -12,13 +12,8 @@
 thiserror = "1.0.20"
 toml = "0.5.6"
 time = { version = "0.3.7", features = ["local-offset"] }
-<<<<<<< HEAD
-libc = "0.2.135"
+libc = "0.2.137"
 tokio = { version = "1.21.2", features = ["fs", "process", "io-util", "macros", "time"] }
-=======
-libc = "0.2.137"
-tokio = { version = "1.21.2", features = ["fs", "process", "io-util", "macros"] }
->>>>>>> 16f091cf
 tracing = "0.1.37"
 
 [target.'cfg(windows)'.dependencies]
