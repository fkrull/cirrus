[package]
name = "cirrus-desktop-ui"
version = "0.1.0"
authors = ["Felix Krull <f_krull@gmx.de>"]
edition = "2021"

[dependencies]
cirrus-core = { path = "../cirrus-core" }
cirrus-daemon = { path = "../cirrus-daemon" }
eyre = "0.6.1"
<<<<<<< HEAD
once_cell = "1.4.1"
=======
log = "0.4.11"
once_cell = "1.16.0"
>>>>>>> 16f091cf
opener = "0.5.0"
tracing = "0.1.26"
events = { version = "0.2.0", path = "../events" }
tokio = { version = "1.21.2", features = ["macros"] }

[target.'cfg(windows)'.dependencies]
trayicon = { version = "0.1.4", git = "https://github.com/fkrull/trayicon-rs.git", rev = "4e9f223" }
winit = "0.27.3"
winreg = "0.10.1"

[target.'cfg(target_family = "unix")'.dependencies]
ksni = "0.2.0"
png = "0.17.2"
zbus = "3.3.0"<|MERGE_RESOLUTION|>--- conflicted
+++ resolved
@@ -8,12 +8,7 @@
 cirrus-core = { path = "../cirrus-core" }
 cirrus-daemon = { path = "../cirrus-daemon" }
 eyre = "0.6.1"
-<<<<<<< HEAD
-once_cell = "1.4.1"
-=======
-log = "0.4.11"
 once_cell = "1.16.0"
->>>>>>> 16f091cf
 opener = "0.5.0"
 tracing = "0.1.26"
 events = { version = "0.2.0", path = "../events" }
