use crate::cli::ResticArg;
use cirrus_core::{model::Config, restic, secrets::Secrets};
use std::path::PathBuf;

mod cli;
mod commands;

async fn load_config(args: &cli::Cli) -> eyre::Result<Config> {
    let config = if let Some(config_string) = &args.config_string {
        Config::from_str(config_string)?
    } else {
        Config::from_file(args.config_file.path()?).await?
    };
    Ok(config)
}

<<<<<<< HEAD
fn restic_config(restic_binary_arg: Option<PathBuf>) -> restic::Config {
    if let Some(path) = restic_binary_arg {
        restic::Config {
            primary: restic::CommandConfig::from_path(path),
            fallback: None,
        }
    } else {
        let system = restic::CommandConfig {
            path: PathBuf::from("restic"),
            env_var: None,
        };

        #[cfg(feature = "restigo")]
        let bundled = std::env::current_exe().ok().map(|exe| {
            restic::CommandConfig::from_path(exe)
                .with_env_var("__CIRRUS_INTERNAL_MODE_BUNDLED_RESTIC")
        });

        #[cfg(not(feature = "restigo"))]
        let bundled = std::env::current_exe()
            .ok()
            .as_ref()
            .and_then(|exe| exe.parent())
            .map(|d| {
                let path = d
                    .join("restic")
                    .with_extension(std::env::consts::EXE_EXTENSION);
                restic::CommandConfig::from_path(path)
            });

        restic::Config {
            primary: system,
            fallback: bundled,
        }
    }
=======
fn system_restic() -> restic::CommandConfig {
    restic::CommandConfig::from_path(PathBuf::from("restic"))
}

fn bundled_restic() -> eyre::Result<restic::CommandConfig> {
    let current_exe = std::env::current_exe()?;
    let bundled_path = current_exe
        .parent()
        .ok_or_else(|| eyre::eyre!("can't determine parent directory for executable"))?
        .join("restic")
        .with_extension(std::env::consts::EXE_EXTENSION);
    Ok(restic::CommandConfig::from_path(bundled_path))
}

fn restic_config(restic_arg: ResticArg) -> eyre::Result<restic::Config> {
    let config = match restic_arg {
        ResticArg::System => restic::Config {
            primary: system_restic(),
            fallback: None,
        },
        ResticArg::Bundled => restic::Config {
            primary: bundled_restic()?,
            fallback: None,
        },
        ResticArg::SystemThenBundled => restic::Config {
            primary: system_restic(),
            fallback: bundled_restic().ok(),
        },
        ResticArg::Path(path) => restic::Config {
            primary: restic::CommandConfig::from_path(path),
            fallback: None,
        },
    };
    Ok(config)
>>>>>>> d64d7846
}

pub async fn main() -> eyre::Result<()> {
    color_eyre::install()?;

    // exit on thread panic
    let panic_hook = std::panic::take_hook();
    std::panic::set_hook(Box::new(move |panic_info| {
        panic_hook(panic_info);
        std::process::exit(1);
    }));

    use clap::Clap as _;
    let args: cli::Cli = cli::Cli::parse();
    let maybe_config = load_config(&args).await;
    let restic = restic::Restic::new(restic_config(args.restic)?);
    let secrets = Secrets;

    match args.subcommand {
        cli::Cmd::Daemon(args) => commands::daemon::run(args, restic, secrets, maybe_config?).await,
        cli::Cmd::Backup(args) => commands::backup(&restic, &secrets, &maybe_config?, args).await,
        cli::Cmd::Config => commands::config(&maybe_config?),
        cli::Cmd::Secret(args) => match args.subcommand {
            cli::secret::Cmd::Set(args) => commands::secret::set(&secrets, &maybe_config?, args),
            cli::secret::Cmd::List(args) => commands::secret::list(&secrets, &maybe_config?, args),
        },
        cli::Cmd::Restic(args) => commands::restic(&restic, &secrets, maybe_config, args).await,
        #[cfg(feature = "cirrus-self")]
        cli::Cmd::SelfCommands(args) => cirrus_self::self_action(args),
        cli::Cmd::Version => commands::version(&restic).await,
    }
}<|MERGE_RESOLUTION|>--- conflicted
+++ resolved
@@ -14,47 +14,11 @@
     Ok(config)
 }
 
-<<<<<<< HEAD
-fn restic_config(restic_binary_arg: Option<PathBuf>) -> restic::Config {
-    if let Some(path) = restic_binary_arg {
-        restic::Config {
-            primary: restic::CommandConfig::from_path(path),
-            fallback: None,
-        }
-    } else {
-        let system = restic::CommandConfig {
-            path: PathBuf::from("restic"),
-            env_var: None,
-        };
-
-        #[cfg(feature = "restigo")]
-        let bundled = std::env::current_exe().ok().map(|exe| {
-            restic::CommandConfig::from_path(exe)
-                .with_env_var("__CIRRUS_INTERNAL_MODE_BUNDLED_RESTIC")
-        });
-
-        #[cfg(not(feature = "restigo"))]
-        let bundled = std::env::current_exe()
-            .ok()
-            .as_ref()
-            .and_then(|exe| exe.parent())
-            .map(|d| {
-                let path = d
-                    .join("restic")
-                    .with_extension(std::env::consts::EXE_EXTENSION);
-                restic::CommandConfig::from_path(path)
-            });
-
-        restic::Config {
-            primary: system,
-            fallback: bundled,
-        }
-    }
-=======
 fn system_restic() -> restic::CommandConfig {
     restic::CommandConfig::from_path(PathBuf::from("restic"))
 }
 
+#[cfg(not(feature = "restigo"))]
 fn bundled_restic() -> eyre::Result<restic::CommandConfig> {
     let current_exe = std::env::current_exe()?;
     let bundled_path = current_exe
@@ -63,6 +27,15 @@
         .join("restic")
         .with_extension(std::env::consts::EXE_EXTENSION);
     Ok(restic::CommandConfig::from_path(bundled_path))
+}
+
+#[cfg(feature = "restigo")]
+fn bundled_restic() -> eyre::Result<restic::CommandConfig> {
+    let path = std::env::current_exe()?;
+    Ok(
+        restic::CommandConfig::from_path(path)
+            .with_env_var("__CIRRUS_INTERNAL_MODE_BUNDLED_RESTIC"),
+    )
 }
 
 fn restic_config(restic_arg: ResticArg) -> eyre::Result<restic::Config> {
@@ -85,7 +58,6 @@
         },
     };
     Ok(config)
->>>>>>> d64d7846
 }
 
 pub async fn main() -> eyre::Result<()> {
