--- conflicted
+++ resolved
@@ -18,11 +18,7 @@
     restic::CommandConfig::from_path(PathBuf::from("restic"))
 }
 
-<<<<<<< HEAD
-#[cfg(not(feature = "restigo"))]
-=======
-#[cfg(feature = "bundled-restic-support")]
->>>>>>> 711ca279
+#[cfg(all(feature = "bundled-restic-support", not(feature = "restigo")))]
 fn bundled_restic() -> eyre::Result<restic::CommandConfig> {
     let current_exe = std::env::current_exe()?;
     let bundled_path = current_exe
